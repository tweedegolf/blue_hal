--- conflicted
+++ resolved
@@ -1,11 +1,7 @@
-<<<<<<< HEAD
-/// Full duplex SPI abstraction (able to transmit and receive at the same time).
-=======
 //! Interface to a SPI peripheral.
 
 /// Allows full duplex communication with a generic `WORD` as a unit
 /// of communication.
->>>>>>> 40997a53
 pub trait FullDuplex<WORD> {
     type Error;
 
